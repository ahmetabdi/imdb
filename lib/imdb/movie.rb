--- conflicted
+++ resolved
@@ -28,13 +28,11 @@
       document.search("table.cast td.nm a").map {|l| l['href'].sub(%r{^/name/(.*)/}, '\1') }
     end
 
-<<<<<<< HEAD
-=======
     # Returns an array with cast characters
     def cast_characters
       document.search("table.cast td.char").map { |link| link.innerText } rescue []
     end
-    
+
     # Returns an array with cast members and characters
     def cast_members_characters(sep = '=>')
       memb_char = Array.new
@@ -46,7 +44,6 @@
       return memb_char
     end
 
->>>>>>> 2231ee48
     # Returns the name of the director
     def director
       document.search("h5[text()^='Director'] ~ a").map { |link| link.innerHTML.strip.imdb_unescape_html } rescue []
